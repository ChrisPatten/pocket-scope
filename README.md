--- conflicted
+++ resolved
@@ -910,30 +910,11 @@
 python -m pocketscope --playback tests/data/adsb_trace_airports.jsonl
 
 # Run with persistent settings + soft keys + settings screen
-<<<<<<< HEAD
-python -m pocketscope.examples.live_view --url http://127.0.0.1:8080/data/aircraft.json --range 20 --center 42.0,-71.0
-        # Interact via soft keys (click/tap or touch) or press 's' for Settings. Settings stored in ~/.pocketscope/settings.json
-
-# Serve minimal web UI (opens WebSocket server)
-python -m pocketscope.examples.live_view --web-ui --url http://127.0.0.1:8080/data/aircraft.json
-
-# Embedded SPI TFT (ILI9341) + touch (XPT2046)
-python -m pocketscope.examples.live_view --tft --url http://127.0.0.1:8080/data/aircraft.json --range 20 --center 42.0,-71.0 --touch-hz 180
-
-# Local playback looping on TFT
-python -m pocketscope.examples.live_view --tft --playback tests/data/adsb_trace_airports.jsonl --range 20
-
-New flags:
-    --tft        Use SPI TFT (ILI9341) + touch backend
-    --touch-hz   Touch poll frequency (default 180.0)
-    --web-ui     Serve Web UI instead of opening a Pygame window
-=======
 python -m pocketscope --url http://127.0.0.1:8080/data/aircraft.json --range 20 --center 42.0,-71.0
     # Interact via soft keys (click/tap) or press 's' for Settings. Settings stored in ~/.pocketscope/settings.json
 
 # Headless mode (CI/tests): starts a lightweight runner without creating a GUI
 python -m pocketscope --headless --playback sample_data/demo_adsb.jsonl
->>>>>>> e720ac5b
 ```
 
 Notes:
